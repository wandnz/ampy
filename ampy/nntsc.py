#!/usr/bin/env python

import time
import sys
import re

import ampy.result

import socket
from libnntscclient.protocol import *
from libnntscclient.nntscclient import NNTSCClient

from ampy.muninbytes import MuninbytesParser
from ampy.lpibytes import LPIBytesParser
from ampy.smokeping import SmokepingParser
from ampy.lpipackets import LPIPacketsParser
from ampy.lpiflows import LPIFlowsParser
from ampy.lpiusers import LPIUsersParser
from ampy.ampicmp import AmpIcmpParser
from ampy.amptraceroute import AmpTracerouteParser
from ampy.ampdns import AmpDnsParser
from ampy.views import View


from threading import Lock

try:
    import pylibmc
    from ampy.caching import AmpyCache
    _have_memcache = True
except ImportError:
    _have_memcache = False

STREAM_CHECK_FREQUENCY = 60 * 5

class Connection(object):
    """ Class that is used to query NNTSC. Will store information about
        collections and streams internally so that queries for them can be
        handled without contacting the database again.

        Queries for measurement data will return a Result object that can be
        iterated on.

        API Function Names
        ------------------
        create_parser:
            creates a parser that is used for querying a given collection
        get_collections:
            returns the list of available collections
        get_stream_info:
            returns a dictionary describing a given stream
        get_stream_id:
            finds and returns the id of the stream matching a given description
        get_recent_data:
            queries NNTSC for the most recent data going back N seconds
        get_period_data:
            queries NNTSC for measurement data over a specified time period
        get_selection_options:
            returns a list of terms for populating a dropdown list for
            selecting a stream, based on what has already been selected
        get_collection_streams:
            returns a list of stream information dictionaries describing all
            of the streams that belong to a particular collection
        get_related_streams:
            returns a list of streams from other collections that share
            common properties with a given stream
    """
    def __init__(self, host="localhost", port=61234, ampconfig=None):
        """ Initialises the Connection class

            Parameters:
              host -- the host that NNTSC is running on
              port -- the port to connect to on the NNTSC host
        """
        self.collections = {}
        self.collection_names = {}
        self.host = host
        self.port = port

        self.parsers = {}

        self.ampdbconfig = {}

        # Store the configuration for the amp2 metadata db, if possible
        if ampconfig != None:
            if 'host' in ampconfig:
                self.ampdbconfig['host'] = ampconfig['host']
            else:
                self.ampdbconfig['host'] = None

            if 'user' in ampconfig:
                self.ampdbconfig['user'] = ampconfig['user']
            else:
                self.ampdbconfig['user'] = None

            if 'pwd' in ampconfig:
                self.ampdbconfig['pwd'] = ampconfig['pwd']
            else:
                self.ampdbconfig['pwd'] = None
        else:
            self.ampdbconfig['host'] = None
            self.ampdbconfig['user'] = None
            self.ampdbconfig['pwd'] = None

        # These locks protect our core data structures.
        #
        # ampy is often used in situations where requests may happen via
        # multiple threads so we need to try and be thread-safe wherever
        # possible.
        self.collection_lock = Lock()
        self.parser_lock = Lock()

        # For now we will cache everything on localhost for 60 seconds.
        if _have_memcache:
            self.memcache = AmpyCache(12)
        else:
            self.memcache = False

        # Set up access to the views that will convert view_ids to stream_ids
        # TODO use it's own config, not the ampdbconfig
        self.view = View(self, self.ampdbconfig)

    def _connect_nntsc(self):
        """ Connects to NNTSC and returns a NNTSCClient that can be used to
            easily make requests and receive responses
        """
        try:
            s = socket.socket(socket.AF_INET, socket.SOCK_STREAM)
        except socket.error, msg:
            print >> sys.stderr, "Failed to create socket: %s" % (msg[1])
            return None

        try:
            s.connect((self.host, self.port))
        except socket.error, msg:
            print >> sys.stderr, "Failed to connect to %s:%d -- %s" % (
                    self.host, self.port, msg[1])
            return None

        client = NNTSCClient(s)
        return client

    def _get_nntsc_message(self, client):
        """ Receives and parses a message from NNTSC

            Parameters:
              client -- the NNTSCClient that was used to make the original
                        request
        """
        while 1:
            msg = client.parse_message()

            if msg[0] == -1:
                received = client.receive_message()
                if received <= 0:
                    print >> sys.stderr, "Failed to receive message from NNTSC"
                    client.disconnect()
                    return None
                continue

            return msg

    def _request_streams(self, colid, startingfrom):
        """ Query NNTSC for all of the streams for a given collection

            Parameters:
              colid -- the id number of the collection to query for (not the
                       name!)
              startingfrom -- the id of the last stream received for this
                              collection, so you can ask for only new streams.
                              If 0, you'll get all streams for the collection.

            Returns:
              a list of streams
        """
        streams = []
        client = self._connect_nntsc()

        if client == None:
            print >> sys.stderr, "Unable to connect to NNTSC exporter to request streams"
            return []

        client.send_request(NNTSC_REQ_STREAMS, colid, startingfrom)
        while 1:

            msg = self._get_nntsc_message(client)
            if msg == None:
                client.disconnect()
                return []

            # Check if we got a complete parsed message, otherwise read some
            # more data
            if msg[0] == -1:
                continue
            if msg[0] != NNTSC_STREAMS:
                print >> sys.stderr, "Expected NNTSC_STREAMS response, not %d" % (msg[0])
                return []

            if msg[1]['collection'] != colid:
                continue

            streams += msg[1]['streams']
            if msg[1]['more'] == False:
                break

        client.disconnect()
        return streams

    def _request_collections(self):
        """ Query NNTSC for all of the available collections

            Returns:
              a list of collections
        """
        client = self._connect_nntsc()
        if client == None:
            print >> sys.stderr, "Unable to connect to NNTSC exporter to request collections"
            return None

        client.send_request(NNTSC_REQ_COLLECTION, -1)

        msg = self._get_nntsc_message(client)
        if msg == None:
            client.disconnect()
            return None

        if msg[0] != NNTSC_COLLECTIONS:
            print >> sys.stderr, "Expected NNTSC_COLLECTIONS response, not %d" % (msg[0])
            client.disconnect()
            return None

        client.disconnect()
        return msg[1]['collections']

    def _lookup_parser(self, name):
        self.parser_lock.acquire()
        if not self.parsers.has_key(name):
            self.parser_lock.release()
            return None
        parser = self.parsers[name]
        self.parser_lock.release()

        return parser


    def _lookup_collection(self, name):
        self.collection_lock.acquire()
        if self._load_collections() == -1:
            print >> sys.stderr, "Unable to load collections for %s" % (name)
            self.collection_lock.release()
            return None, None

        if name not in self.collection_names.keys():
            print >> sys.stderr, "No NNTSC collection matching %s" % (name)
            self.collection_lock.release()
            return None, None
        else:
            colid = self.collection_names[name]
            coldata = self.collections[colid]

        self.collection_lock.release()
        return colid, coldata

    def _load_collections(self):
        """ Acquire a list of all collections from NNTSC and store them
            locally for future requests
        """
        if self.collections != {}:
            return

        collections = self._request_collections()

        if collections == None:
            return -1

        for col in collections:
            name = col['module'] + "-" + col['modsubtype']

            # TODO Add nice printable names to the collection table in NNTSC
            # that we can use to populate dropdown lists / graph labels etc.
            label = name
            self.collections[col['id']] = {'name':name, 'label':label,
                    'laststream':0, 'lastchecked':0, 'streamlock':Lock(),
                    'module':col['module'], 'streams':{}}
            self.collection_names[name] = col['id']


    def get_collections(self):
        """ API function for requesting the list of available collections.

            If we don't have a local copy, query NNTSC for the collections
            and then save the results for subsequent requests. Otherwise,
            return the saved collection list.
        """
        self.collection_lock.acquire()
        if self._load_collections() == -1:
            print >> sys.stderr, "Error receiving collections from NNTSC"
        self.collection_lock.release()

        return self.collections

    def create_parser(self, name):
        """ Creates a 'parser' for the named collection.

            A parser is necessary for being able to query NNTSC for data about
            the collection or any streams belonging to it.

            If a parser for the named collection already exists, this function
            will immediately return -- this means you don't have to worry
            about only calling create_parser once for each collection; call it
            before doing any queries.

            Otherwise, this function will create a new parser object for
            the requested collection and query NNTSC for all of the streams
            belonging to that collection. Details about the streams are
            saved locally and also passed into the new parser to allow it to
            construct its own internal data structures for fast lookups.

            Params:
              name -- the name of the collection to create a parser for (not
                      the ID number!)
        """
        parser = None

        # If this parser already exists, we can just use that
        self.parser_lock.acquire()
        if name in self.parsers:
            self.parser_lock.release()
            return

        if name == "amp-icmp":
            parser = AmpIcmpParser(self.ampdbconfig)

        if name == "amp-dns":
            parser = AmpDnsParser(self.ampdbconfig)

        if name == "amp-traceroute":
            parser = AmpTracerouteParser(self.ampdbconfig)

        if name == "rrd-smokeping":
            parser = SmokepingParser()

        if name == "rrd-muninbytes":
            parser = MuninbytesParser()

        if name == "lpi-bytes":
            parser = LPIBytesParser()

        if name == "lpi-flows":
            parser = LPIFlowsParser()

        if name == "lpi-packets":
            parser = LPIPacketsParser()

        if name == "lpi-users":
            parser = LPIUsersParser()

        if parser != None:
            self.parsers[name] = parser
        self.parser_lock.release()


    def _update_uncached_streams(self, colid, coldata, parser):

        newstreams = []
        streamlock = coldata['streamlock']
        streams = coldata['streams']
        laststream = coldata['laststream']

        # Check if there are any new streams for this collection
        streamlock.acquire()
        newstreams = self._request_streams(colid, laststream)

        for s in newstreams:
            streams[s['stream_id']] = {'parser':parser, 'streaminfo':s,
                    'collection':colid}
            parser.add_stream(s)
            if s['stream_id'] > laststream:
                laststream = s['stream_id']
        streamlock.release()

        self.collection_lock.acquire()
        now = time.time()
        self.collections[colid]['laststream'] = laststream
        self.collections[colid]['lastchecked'] = now
        self.collection_lock.release()

    def _update_cached_streams(self, colid, coldata, parser):

        newstreams = []
        streamlist = []

        cached = self.memcache.check_collection_streams(colid)

        streamlock = coldata['streamlock']
        streams = coldata['streams']
        streamlock.acquire()
        if len(cached) == 0:
            # Nothing in the cache, so we need to ask NNTSC for them
            reqstreams = self._request_streams(colid, 0)
            for s in reqstreams:
                streamlist.append(s["stream_id"])
                # Cache the individual stream info
                self.memcache.store_streaminfo(s, s['stream_id'])

                # Update our local record of the stream -- note that parser
                # can't be cached, which is why streams still exists
                streams[s['stream_id']] = {'parser':parser,
                        'streaminfo':s, 'collection':colid}

                # The parser also needs to be made aware of the stream for
                # get_selection_options()
                parser.add_stream(s)

            # Cache a record of all the stream ids we have for this collection
            self.memcache.store_collection_streams(colid, set(streamlist))
        else:
            # Sets are awesome
            existing = set(streams.keys())

            # Find all streams that are in the cache that we don't already
            # know about
            newstreams = cached.difference(existing).union(existing.difference(cached))
            for s in newstreams:
                cachedinfo = self.memcache.check_streaminfo(s)
                if cachedinfo != {}:
                    streams[s] = {'parser':parser,
                            'streaminfo':cachedinfo, 'collection':colid}
                    parser.add_stream(cachedinfo)
                else:
                    # TODO Delete the stream from the parser too
                    # e.g. parser.remove_stream(streams[s]['streaminfo'])
                    if s in streams:
                        del streams[s]

        streamlock.release()

        self.collection_lock.acquire()
        now = time.time()
        self.collections[colid]['lastchecked'] = now
        self.collection_lock.release()

    def _update_stream_map(self, collection, parser):
        """ Asks NNTSC for any streams that we don't know about and adds
            them to our internal stream map.

            Also passes each stream to the provided parser, so it can update
            its own internal maps.

            Parameters:
                collection -- the name of the collection to request streams for
                parser -- the parser to push the new streams to
        """
        colid, coldata = self._lookup_collection(collection)

        if colid == None:
            return

        lastchecked = coldata['lastchecked']

        # Avoid requesting new stream information if we have done so recently
        now = time.time()
        if now < (lastchecked + STREAM_CHECK_FREQUENCY):
            return

        # We have two different code paths, depending on whether you have
        # memcache available or not
        if self.memcache:
            self._update_cached_streams(colid, coldata, parser)
        else:
            self._update_uncached_streams(colid, coldata, parser)

    def get_selection_options(self, name, params):
        """ Given a known set of stream parameters, return a list of possible
            values that can be used to select a valid stream.

            This method is mainly used for populating dropdown lists in
            amp-web. An example use case: the collection is rrd-smokeping and
            the user has selected a source using the dropdown list. We call
            this function with params = {'source': <the selected value>} and
            it will return a list of valid targets for that source.

            The correct keys for the params directory will vary depending on
            the collection being queried. See the documentation of this
            function within each parser for a list of supported parameters.

            Params:
              name -- the name of the collection being queried
              params -- a dictionary describing the parameters that have
                        already been selected.

            Returns:
              a list of valid values for a subsequent selection option, given
              the provided earlier selections.
        """
        parser = self._lookup_parser(name)
        if parser == None:
            return []
        self._update_stream_map(name, parser)

        # This is all handled within the parser, as the parameters that can
        # be used as selection options will differ from collection to
        # collection.
        return parser.get_selection_options(params)
<<<<<<< HEAD

=======
   
    def event_to_group(self, name, streamid):
        info = self.get_stream_info(name, streamid)
        if info == {}:
            return ""

        parser = self._lookup_parser(name)
        if parser == None:
            return {}
        
        return parser.event_to_group(info)
    
>>>>>>> 4b8dd4af
    def stream_to_group(self, name, streamid):
        info = self.get_stream_info(name, streamid)
        if info == {}:
            return ""

        parser = self._lookup_parser(name)
        if parser == None:
            return {}

        return parser.stream_to_group(info)

    def parse_group_options(self, name, options):
        parser = self._lookup_parser(name)
        if parser == None:
            return ""

        return parser.parse_group_options(options)

    def find_groups(self, name, rule):
        parser = self._lookup_parser(name)
        if parser == None:
            return {}

        parts, keydict = parser.split_group_rule(rule)
        groupstreams = self.get_stream_id(name, keydict)

        if type(groupstreams) != list or len(groupstreams) == 0:
            return {}

        # Not every group will require stream info, but it is easier
        # to get it now than have to try and get it once we're inside
        # the parser
        groupinfo = {}
        for s in groupstreams:
            groupinfo[s] = self.get_stream_info(name, s)

        return parser.find_groups(parts, groupinfo)


    def get_stream_info(self, name, streamid):
        """ Returns the stream information dictionary for a given stream.

            Parameters:
              name -- the collection that the stream belongs to
              streamid -- the id of the stream that the info is requested for
        """
        # If we have a memcache and this stream is in there, just grab the
        # stream info straight out of there
        if self.memcache:
            info = self.memcache.check_streaminfo(streamid);

            if info != {}:
                return info

        # Otherwise, we'll have to do this the old-fashioned way

        parser = self._lookup_parser(name)
        if parser == None:
            return {}

        colid, coldata = self._lookup_collection(name)
        if colid == None:
            return {}
        streamlock = coldata['streamlock']
        streams = coldata['streams']

        self._update_stream_map(name, parser)

        streamlock.acquire()
        if streamid not in streams:
            print "Failed to get stream info", streamid, coldata
            streamlock.release()
            return {}

        info = streams[streamid]['streaminfo']
        streamlock.release()
        return info

    def get_stream_id(self, name, params):
        """ Finds the ID of the streams that match the provided parameters.

            To be successful, the params dictionary must contain most if not
            all of the possible selection parameters for the collection. For
            example, a rrd-muninbytes stream ID will only be found if the
            params dictionary contains 'switch', 'interface' AND 'direction'.

            See also get_selection_options().

            Parameters:
              name -- the name of the collection to search for the stream
              params -- a dictionary containing parameters describing the
                        stream that is being searched for. All possible
                        identifying parameters must be present to find the
                        stream.

            Returns:
              a list of id numbers for the streams that match the given
              parameters. An empty list is returned if a unique match was not
              possible.
        """
        parser = self._lookup_parser(name)
        if parser == None:
            return -1

        self._update_stream_map(name, parser)
        return parser.get_stream_id(params)

    def get_collection_streams(self, collection):
        """ Returns a list of the streaminfo dicts for all streams belonging
            to the given collection.

            Parameters:
              collection -- the name of the collection to query

            Returns:
             a list of dictionaries where each dictionary contains the
             stream information for a stream belonging to the named collection.
             If the collection name is incorrect, an empty list is returned.
        """

        colstreams = []

        colid, coldata = self._lookup_collection(collection)
        if colid == None:
            return []
        parser = self._lookup_parser(collection)
        if parser == None:
            return []

        self._update_stream_map(collection, parser)

        streamlock = coldata['streamlock']
        streams = coldata['streams']
        streamlock.acquire()
        for s in streams.values():
            colstreams.append(s['streaminfo'])

        streamlock.release()
        return colstreams

    def _query_related(self, collection, streaminfo):
        self.create_parser(collection)
        parser = self._lookup_parser(collection)
        if parser == None:
            return {}

        self._update_stream_map(collection, parser)
        return parser.get_graphtab_stream(streaminfo)

    def _get_related_collections(self, colmodule):
        # We should already have a set of collections loaded by this point
        self.collection_lock.acquire()

        relatives = []

        for k,v in self.collections.items():
            if v['module'] == colmodule:
                relatives.append(v['name'])
        self.collection_lock.release()
        return relatives

    def get_related_streams(self, collection, streamids):
        colid, coldata = self._lookup_collection(collection)
        if colid == None:
            return {}

        parser = self._lookup_parser(collection)
        if parser == None:
            return {}

        self._update_stream_map(collection, parser)
        streamlock = coldata['streamlock']
        streams = coldata['streams']
        relatedcols = self._get_related_collections(coldata['module'])
        streamlock.acquire()

        result = {}

        for i in streamids:
            sid = int(i)

            if sid not in streams:
                print "Failed to get stream info", sid
                continue
            info = streams[sid]['streaminfo']

            for rel in relatedcols:
                relstreams = self._query_related(rel, info)
                for s in relstreams:
                    title = s['title']
                    col = s['collection']
                    relid = s['streamid']

                    if title in result:
                        result[title]['streamid'][i] = relid
                    else:
                        result[title] = {}
                        result[title]['collection'] = col
                        result[title]['title'] = title
                        result[title]['streamid'] = {i: relid}

        streamlock.release()

        return result

    def _data_request_prep(self, collection, stream):
        """ Utility function that looks up the parser and collection ID
            required for a _get_data call. Also checks if the stream is
            actually present in the collection.

            Returns a tuple (colid, parser) if everything was successful.
            Returns None if the collection doesn't exist, there is no parser
            for the collection or the stream doesn't exist in the collection.
        """
        colid, coldata = self._lookup_collection(collection)
        if colid == None:
            return None
        parser = self._lookup_parser(collection)
        if parser == None:
            return None
        self._update_stream_map(collection, parser)

        streamlock = coldata['streamlock']
        streams = coldata['streams']
        streamlock.acquire()
        if stream not in streams:
            print "Failed to find stream %s in collection %s" % \
                    (stream, collection)
            streamlock.release()
            return None
        streaminfo = streams[stream]['streaminfo']
        streamlock.release()

        return colid, parser, streaminfo

    def get_recent_data(self, collection, stream_ids, duration, detail):
        """ Returns aggregated data measurements for a time period starting
            at 'now' and going back a specified number of seconds. This
            function is mainly useful for getting summary statistics for the
            last hour, day, week etc.

            See also get_period_data().

            The detail parameter allows the user to limit the amount of data
            returned to them. For example, smokeping results store the
            latency measurements for each individual ping. Requesting "full"
            detail would get these individual results along with the median,
            uptime and loss measurements. "minimal" will only return median
            and loss: enough to produce a simple latency time series graph
            and much smaller to send.

            Note that for some collections, only "full" detail may be available.
            In those cases, specifying any other level of detail will simply
            result in the "full" data being returned regardless.

            Valid values for the detail parameter are:
                "full" -- return all available measurements
                "minimal" -- return a minimal set of measurements

            Parameters:
              stream -- the id number of the stream to fetch data for
              duration -- the length of the time period to fetch data for, in
                          seconds
              detail -- a string that describes the level of measurement detail
                        that should be returned for each datapoint. If None,
                        assumed to be "full".

            Returns:
              an ampy Result object containing all of the requested measurement
              data. If the request fails, this Result object will be empty.
        """

        #print "GET RECENT DATA"
        info = {}
        data = {}
        queries = []
        if detail is None:
            detail = "full"
        end = int(time.time())
        start = end - duration

        # check each stream_id to see if we need to query for it - some will
        # be invalid, some will be cached already, so don't fetch those ones
        for stream_id in stream_ids:
            # an invalid or unknown stream_id has empty data, don't query it
            if stream_id > 0:
                info[stream_id] = self._data_request_prep(collection, stream_id)
            if stream_id < 0 or info[stream_id] == None:
                data[stream_id] = []
                continue

            # If we have memcache check if this data is available already.
            if self.memcache:
                key = {
                    'stream': stream_id,
                    'duration': duration,
                    'detail':detail
                }
                cached = self.memcache.check_recent(key)

                if cached != None:
                    data[stream_id] = cached
                    continue
            # Otherwise, we don't have it already so add to the list to query
            queries.append(stream_id)

        # if there are any stream_ids that we don't already have data for, now
        # is the time to fetch them and cache them for later
        if len(queries) > 0:
            # Fetch all the data that we don't already have. All these streams
            # are in the same collection and therefore use the same parser, so
            # we can just grab the collection_id and parser from the last
            # stream_id we touched.
            collection_id,parser,_ = info[queries[0]]
            result = self._get_data(collection_id, queries, start, end,
                    duration, detail, parser)

            # do any special formatting that the parser requires
            for stream_id in result.keys():
                _,_,streaminfo = info[stream_id]
                result[stream_id] = parser.format_data(result[stream_id],
                        stream_id, streaminfo)

            # Make sure we cache any results we just fetched
            if self.memcache:
                for stream_id in result.keys():
                    key = {
                        'stream': stream_id,
                        'duration': duration,
                        'detail': detail
                    }
                    self.memcache.store_recent(key, result[stream_id]["data"])

            # we only store the data portion of the result (not freq etc),
            # so merge that with cached data
            for k,v in result.iteritems():
                data[k] = v["data"]
        return data

    def get_recent_view_data(self, collection, view_id, duration, detail):
        """ Returns aggregated data measurements for a time period starting
            at 'now' and going back a specified number of seconds. This
            function is mainly useful for getting summary statistics for the
            last hour, day, week etc.

            See also get_period_view_data().

            The detail parameter allows the user to limit the amount of data
            returned to them. For example, smokeping results store the
            latency measurements for each individual ping. Requesting "full"
            detail would get these individual results along with the median,
            uptime and loss measurements. "minimal" will only return median
            and loss: enough to produce a simple latency time series graph
            and much smaller to send.

            Note that for some collections, only "full" detail may be available.
            In those cases, specifying any other level of detail will simply
            result in the "full" data being returned regardless.

            Valid values for the detail parameter are:
                "full" -- return all available measurements
                "minimal" -- return a minimal set of measurements

            Parameters:
              view_id -- the id number of the view to fetch data for
              duration -- the length of the time period to fetch data for, in
                          seconds
              detail -- a string that describes the level of measurement detail
                        that should be returned for each datapoint. If None,
                        assumed to be "full".

            Returns:
              a dictionary containing all of the requested measurement data,
              indexed by view_id. If the request fails, this will be empty.
        """

        info = {}
        data = {}
        queries = {}
        if detail is None:
            detail = "full"
        end = int(time.time())
        start = end - duration

        # figure out what lines should be displayed in this view
        labels = self.view.get_view_groups(collection, view_id)

        if len(labels) == 0:
            return {}

        # TODO pick a stream id? these should all be the same collection etc
        # maybe we do need to call this on every stream_id to be sure?
        collection_id, parser, streaminfo = self._data_request_prep(
                collection, labels.values()[0][0])

        # check each stream_id to see if we need to query for it - some will
        # be invalid, some will be cached already, so don't fetch those ones
        for label in labels:
        #for label,stream_ids in labels.iteritems():
            # an invalid or unknown stream_id has empty data, don't query it
            #if stream_id > 0:
            #    info[stream_id] = self._data_request_prep(collection, stream_id)
            #if stream_id < 0 or info[stream_id] == None:
            #    data[stream_id] = []
            #    continue

            # If we have memcache check if this data is available already.
            if self.memcache:
                key = {
                    'label': label,
                    'duration': duration,
                    'detail': detail
                }
                cached = self.memcache.check_recent(key)

                if cached != None:
                    data[label] = cached
                    continue
            # Otherwise, we don't have it already so add to the list to query
            queries[label] = labels[label]

        # if there are any labels that we don't already have data for, now
        # is the time to fetch them and cache them for later
        if len(queries) > 0:
            # Fetch all the data that we don't already have. All these streams
            # are in the same collection and therefore use the same parser, so
            # we can just grab the collection_id and parser from the last
            # stream_id we touched.
            #collection_id,parser,_ = info[queries[0]]
            result = self._get_data(collection_id, queries, start, end,
                    duration, detail, parser)

            # do any special formatting that the parser requires
            for label in result.keys():
                #_,_,streaminfo = info[stream_id]
                result[label] = parser.format_data(result[label],
                        label, streaminfo)

            # Make sure we cache any results we just fetched
            if self.memcache:
                for label in result.keys():
                    key = {
                        'label': label,
                        'duration': duration,
                        'detail': detail
                    }
                    self.memcache.store_recent(key, result[label]["data"])

            # we only store the data portion of the result (not freq etc),
            # so merge that with cached data
            for k, v in result.iteritems():
                data[k] = v["data"]
        return data

    def get_period_view_data(self, collection, view_id, start, end, binsize, detail):
        blocks = {}
        cached = {}
        data = {}
        # FIXME: Consider limiting maximum durations based on binsize
        # if end is not set then assume "now".
        if end is None:
            end = int(time.time())
        # If start is not set then assume 2 hours before the end.
        if start is None:
            start = end - (60 * 60 * 2)
        if detail is None:
            detail = "full"

        # figure out what lines should be displayed in this view
        labels = self.view.get_view_groups(collection, view_id)

        if len(labels) == 0:
            return {}

        # TODO pick a stream id? these should all be the same collection etc
        # maybe we do need to call this on every stream_id to be sure?
        collection_id, parser, streaminfo = self._data_request_prep(
                collection, labels.values()[0][0])

        if self.memcache:
            # see if any of them have been cached
            required = {}
            for label, stream_ids in labels.iteritems():
                # treat a label as an entity that we cache - it might be made
                # up of data from lots of streams, but it's only one set of data
                blocks[label] = self.memcache.get_caching_blocks(label,
                        start, end, binsize, detail)
                req, cached[label] = self.memcache.search_cached_blocks(
                        blocks[label])
                #print "cached:%d uncached:%d id:%s start:%d end:%d" % (
                #        len(cached[label]), len(req), label, start, end)
                for r in req:
                    # group up all the labels that need the same time blocks
                    blockstart = r["start"]
                    blockend = r["end"]
                    binsize = r["binsize"]
                    if blockstart not in required:
                        required[blockstart] = {}
                    if blockend not in required[blockstart]:
                        required[blockstart][blockend] = {}
                    if binsize not in required[blockstart][blockend]:
                        required[blockstart][blockend][binsize] = {}
                    required[blockstart][blockend][binsize][label] = stream_ids

            # fetch those that aren't cached
            fetched = {}
            frequencies = {}
            for bstart in required:
                for bend in required[bstart]:
                    for binsize, rqlabels in required[bstart][bend].iteritems():
                        qr = self._get_data(collection_id, rqlabels, bstart,
                                bend-1, binsize, detail, parser)
                        #print qr
                        if len(qr) == 0:
                            return None
                        for label, item in qr.iteritems():
                            if label not in fetched:
                                fetched[label] = []
                            fetched[label] += item["data"]
                            frequencies[label] = item["freq"]

            # deal with all the labels that we have fetched data for just now
            for label, item in fetched.iteritems():
                data[label] = self._process_blocks(
                        blocks[label], cached[label],
                        fetched[label], label, streaminfo,
                        parser, frequencies[label])
            # deal with any streams that were entirely cached - should be
            # every stream left that hasn't already been touched
            for label, item in cached.iteritems():
                if label not in fetched:
                    data[label] = self._process_blocks(
                            blocks[label], cached[label],
                            [], label, streaminfo, parser, 0)
            return data


    def get_period_data(self, collection, stream_ids, start, end, binsize,
            detail):
        """ Returns data measurements for a time period explicitly described
            using a start and end time. The main purpose of this function is
            for querying for time series data that can be used to plot graphs.

            See also get_recent_data().

            The detail parameter allows the user to limit the amount of data
            returned to them. For example, smokeping results store the
            latency measurements for each individual ping. Requesting "full"
            detail would get these individual results along with the median,
            uptime and loss measurements. "minimal" will only return median
            and loss: enough to produce a simple latency time series graph
            and much smaller to send.

            Note that for some collections, only "full" detail may be available.
            In those cases, specifying any other level of detail will simply
            result in the "full" data being returned regardless.

            Valid values for the detail parameter are:
                "full" -- return all available measurements
                "minimal" -- return a minimal set of measurements

            Parameters:
              collection -- the name of the collection the stream belongs to
              stream -- the id number of the stream to fetch data for
              start -- the starting point of the time period, in seconds since
                       the epoch. If None, assumed to be 5 minutes before 'end'.
              end -- the end point of the time period, in seconds since the
                     epoch. If None, assumed to be 'now'.
              binsize -- the frequency at which data should be aggregated. If
                         None, the binsize is assumed to be the duration.
              detail -- a string that describes the level of measurement detail
                        that should be returned for each datapoint. If None,
                        assumed to be "full".

            Returns:
              an ampy Result object containing all of the requested measurement
              data. If the request fails, this Result object will be empty.
        """
        #print "GET PERIOD DATA", stream_ids
        info = {}
        data = {}
        blocks = {}
        cached = {}
        queries = []
        if stream_ids is None or len(stream_ids) == 0:
            return {}

        # FIXME: Consider limiting maximum durations based on binsize
        # if end is not set then assume "now".
        if end is None:
            end = int(time.time())

        # If start is not set then assume 2 hours before the end.
        if start is None:
            start = end - (60 * 60 * 2)

        if detail is None:
            detail = "full"

        for stream_id in stream_ids:
            if stream_id > 0:
                info[stream_id] = self._data_request_prep(collection, stream_id)
                queries.append(stream_id)
            if stream_id < 0 or info[stream_id] == None:
                print "bad info for stream_id", stream_id
                data[stream_id] = []
                continue

        # nothing to do, we have no valid ids or no data for any that are valid
        if len(queries) == 0:
            return data

        collection_id,parser,_ = info[queries[0]]

        if self.memcache:
            required = {}
            for stream_id in queries:
                blocks[stream_id] = self.memcache.get_caching_blocks(stream_id,
                        start, end, binsize, detail)
                req,cached[stream_id] = self.memcache.search_cached_blocks(
                        blocks[stream_id])
                #print "cached:%d uncached:%d id:%d start:%d end:%d" % (
                #        len(cached[stream_id]), len(req), stream_id, start,end)
                # for each required block, add it to the combined dict of
                # required blocks, grouped by start,end,binsize
                for r in req:
                    blockstart = r["start"]
                    blockend = r["end"]
                    binsize = r["binsize"]
                    if blockstart not in required:
                        required[blockstart] = {}
                    if blockend not in required[blockstart]:
                        required[blockstart][blockend] = {}
                    if binsize not in required[blockstart][blockend]:
                        required[blockstart][blockend][binsize] = []
                    required[blockstart][blockend][binsize].append(stream_id)

            # now with the combined list of required blocks we can fetch data
            # for multiple stream ids at once
            fetched = {}
            frequencies = {}
            for bstart in required:
                for bend in required[bstart]:
                    for binsize,streams in required[bstart][bend].iteritems():
                        #print "get_data() %s from %d to %d" % (streams, bstart, bend-1)
                        qr = self._get_data(collection_id, streams, bstart,
                                bend-1, binsize, detail, parser)
                        if len(qr) == 0:
                            continue
                        for stream_id,item in qr.iteritems():
                            #print "QR stream_id", stream_id
                            if stream_id not in fetched:
                                fetched[stream_id] = []
                            fetched[stream_id] += item["data"]
                            frequencies[stream_id] = item["freq"]

            # XXX in some cases stream id is cast to integers or strings to
            # try to deal with the format that new view style data comes back
            # in vs what it is before it is queried. Ideally this whole
            # function will go away and everything will be in the view style

            # deal with all the streams that we have fetched data for just now
            for stream_id,item in fetched.iteritems():
                stream_id = int(stream_id) # XXX
                _,_,streaminfo = info[stream_id]
                data[stream_id] = self._process_blocks(
                        blocks[stream_id], cached[stream_id],
                        fetched[str(stream_id)], stream_id, streaminfo, # XXX
                        parser, frequencies[str(stream_id)]) # XXX

            # deal with any streams that were entirely cached - should be
            # every stream left that hasn't already been touched
            for stream_id,item in cached.iteritems():
                stream_id = int(stream_id) # XXX
                if str(stream_id) not in fetched: # XXX
                    _,_,streaminfo = info[stream_id]
                    data[stream_id] = self._process_blocks(
                            blocks[stream_id], cached[stream_id],
                            [], stream_id, streaminfo,
                            parser, 0)
        else:
            print "do something about no memcache"
            assert(False)
            # Fallback option for cases where memcache isn't installed
            # XXX Should we just make memcache a requirement for ampy??
            block, freq = self._get_data(collection_id, [stream_id], start,
                    end, binsize, detail, parser)

            if freq != 0 and len(block) != 0:
                block = self._fill_missing(block, freq, stream_id)

            # Some collections have some specific formatting they like to
            # do to the data before displaying it, e.g. rrd-smokeping
            # combines the ping data into a single list rather than being
            # 20 separate dictionary entries.
            data[stream_id] = parser.format_data(block, stream_id, streaminfo)

        return data

    def _process_blocks(self, blocks, cached, queried, stream, streaminfo,
            parser, freq):
        data = []
        now = int(time.time())
        for b in blocks:

            # Situations where the measurement frequency is greater than our
            # requested binsize are tricky. The returned values may not line
            # up nicely with the blocks that we are expecting, so we have to
            # do things a little differently
            if freq > b['binsize']:

                # Measurements are only going to be present at 'freq' intervals
                incrementby = freq

                # In this case, we should use the timestamp field. The
                # binstart field is calculated based on the requested binsize,
                # but whereas timestamp will correspond to the last, i.e. the
                # only, measurement included in the bin.
                usekey = 'timestamp'

                # Our block start and end values have been calculated based on
                # the requested binsize. These won't line up nicely with the
                # bins present in queried, so we need to adjust our start and
                # end times to make sure every measurement ends up in the
                # right block
                if (b['start'] % freq) != 0:
                    ts = b['start'] + (freq - (b['start'] % freq))
                else:
                    ts = b['start']
            else:
                # This is the general case where the binsize we requested
                # is greater than or equal to the measurement frequency

                # We don't need to try and hax our blocks at all
                incrementby = b['binsize']
                ts = b['start']
                end = b['end']
                usekey = 'binstart'

            # If this block was cached, just chuck the cached data into our
            # result and move on to the next block
            if b['start'] in cached:
                data += cached[b['start']]
                continue

            blockdata = []

            seendata = False
            first = True

            while ts < b['end']:
                if ts > now:
                    break

                if len(queried) > 0 and \
                        int(queried[0][usekey]) - ts < incrementby:
                    datum = queried[0]
                    queried = queried[1:]
                    seendata = True
                else:
                    datum = {"binstart":ts, "timestamp":ts, "stream_id":stream}

                # always add the first datum, regardless of whether it is good
                # data or not - if it's not good then we want to add a null
                # value to ensure we don't draw a line from the previous block
                if seendata or first:
                    first = False
                    blockdata.append(datum)
                ts += incrementby

            blockdata = parser.format_data(blockdata, stream, streaminfo)

            # XXX try storing all data, even if empty - we can cache negative
            # data too!
            #if blockdata != []:
            data += blockdata
            # Got all the data for this uncached block -- cache it
            self.memcache.store_block(b, blockdata)

        return data

    def _fill_missing(self, data, freq, stream):
        """ Internal function that populates the data list with 'empty'
            measurements wherever a data point is missing. This will ensure
            that amp-web will break line graphs wherever data is missing.
        """
        nextts = data[0]['binstart']
        nogap_data = []

        # If there are missing measurements, make sure we create 'None'
        # entries for them so that our graphs are discontinuous. If we don't
        # do this, then there'll be a hideous straight line linking the
        # data points either side of the gap
        for d in data:

            while d['binstart'] - nextts >= freq:
                nogap_data.append({'binstart':nextts, 'stream_id':stream,
                        'timestamp':nextts})
                nextts += freq
            nogap_data.append(d)
            nextts = d['binstart'] + freq

        return nogap_data


    def _get_data(self, colid, labels, start, end, binsize, detail, parser):
        """ Internal function that actually performs the NNTSC query to get
            measurement data, parses the responses and formats the results
            appropriately.

            Returns a list of formatted results that can be used to create
            an ampy Result object.

            Parameters:
                the same as get_period_data()

            Returns:
                a list of formatted results that can be used to create
                an ampy Result object.
        """
        if parser == None:
            print >> sys.stderr, "Cannot fetch data -- no valid parser for stream %s" % (labels)
            return {}

        client = self._connect_nntsc()
        if client == None:
            print >> sys.stderr, "Cannot fetch data -- lost connection to NNTSC"
            return {}

        #print "requesting data for streams, detail", detail, stream_ids
        result = parser.request_data(client, colid, labels, start, end,
                binsize, detail)

        if result == -1:
            client.disconnect()
            return {}

        data = {}
        freq = 0
        count = 0

        while count < len(labels):
            #print "got message %d/%d" % (count+1, len(labels))
            msg = self._get_nntsc_message(client)
            #print msg
            if msg == None:
                break

            # Check if we got a complete parsed message, otherwise read some
            # more data
            if msg[0] == -1:
                continue

            # Look out for STREAM packets describing new streams
            if msg[0] == NNTSC_STREAMS:
                continue

            if msg[0] == NNTSC_HISTORY:
                # Sanity checks
                if msg[1]['collection'] != colid:
                    continue
                label = msg[1]['streamid']
                # XXX extra checks for old streamid data
                if label not in labels and int(label) not in labels:
                    continue
                #if msg[1]['aggregator'] != agg_functions:
                #   continue
                if label not in data:
                    data[label] = {}
                    data[label]["data"] = []
                    data[label]["freq"] = msg[1]['binsize']
                data[label]["data"] += msg[1]['data']
                if msg[1]['more'] == False:
                    # increment the count of completed labels
                    count += 1
        #print "got all messages"
        client.disconnect()
        return data


# vim: set smartindent shiftwidth=4 tabstop=4 softtabstop=4 expandtab :<|MERGE_RESOLUTION|>--- conflicted
+++ resolved
@@ -502,10 +502,7 @@
         # be used as selection options will differ from collection to
         # collection.
         return parser.get_selection_options(params)
-<<<<<<< HEAD
-
-=======
-   
+
     def event_to_group(self, name, streamid):
         info = self.get_stream_info(name, streamid)
         if info == {}:
@@ -514,10 +511,9 @@
         parser = self._lookup_parser(name)
         if parser == None:
             return {}
-        
+
         return parser.event_to_group(info)
-    
->>>>>>> 4b8dd4af
+
     def stream_to_group(self, name, streamid):
         info = self.get_stream_info(name, streamid)
         if info == {}:
