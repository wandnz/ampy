--- conflicted
+++ resolved
@@ -17,11 +17,8 @@
 from ampy.lpiusers import LPIUsersParser
 from ampy.ampicmp import AmpIcmpParser
 from ampy.amptraceroute import AmpTracerouteParser
-<<<<<<< HEAD
+from ampy.ampdns import AmpDnsParser
 from ampy.views import View
-=======
-from ampy.ampdns import AmpDnsParser
->>>>>>> ab6e6f74
 
 
 from threading import Lock
