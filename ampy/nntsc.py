--- conflicted
+++ resolved
@@ -298,14 +298,7 @@
         else:
             colid = self.collection_names[name]
         self.collection_lock.release()
-<<<<<<< HEAD
-
-        # Get the streams for the requested collection
-        streams = self._request_streams(colid)
-
-=======
-        
->>>>>>> cf81efdc
+
         if name == "amp-icmp":
             parser = AmpIcmpParser()
             self.parser_lock.acquire()
@@ -353,13 +346,7 @@
             self.parser_lock.acquire()
             self.parsers["lpi-users"] = parser
             self.parser_lock.release()
-<<<<<<< HEAD
-
-
-
-=======
-            
->>>>>>> cf81efdc
+
         if parser != None:
             self._update_stream_map(name)
 
@@ -417,25 +404,6 @@
             self.collections[colid]['lastchecked'] = now
             self.collection_lock.release()
 
-
-<<<<<<< HEAD
-        # XXX Dunno if this actually works - kinda tricky to test
-        colid = msg[1]['collection']
-
-        if colid not in self.collections:
-            return
-
-        self.parser_lock.acquire()
-        if self.collections[colid]['name'] not in self.parsers:
-            self.parser_lock.release()
-            return
-        parser = self.parsers[self.collections[colid]['name']]
-        self.parser_lock.release()
-
-        self._update_stream_map(msg[1]['streams'], parser, colid)
-=======
->>>>>>> cf81efdc
-
     def get_selection_options(self, name, params):
         """ Given a known set of stream parameters, return a list of possible
             values that can be used to select a valid stream.
@@ -515,13 +483,7 @@
             return -1
         parser = self.parsers[name]
         self.parser_lock.release()
-<<<<<<< HEAD
-
-=======
-       
         self._update_stream_map(name)
-        
->>>>>>> cf81efdc
         return parser.get_stream_id(params)
 
     def get_collection_streams(self, collection):
@@ -546,11 +508,8 @@
         else:
             colid = self.collection_names[collection]
         self.collection_lock.release()
-<<<<<<< HEAD
-=======
-        
-        self._update_stream_map(collection) 
->>>>>>> cf81efdc
+
+        self._update_stream_map(collection)
 
         self.stream_lock.acquire()
         for s in self.streams.values():
@@ -785,14 +744,9 @@
 
 
         if client.request_aggregate(colid, [stream], start, end,
-<<<<<<< HEAD
                 agg_columns, binsize, group_columns, agg_functions) == -1:
+            client.disconnect()
             return ampy.result.Result([])
-=======
-                agg_columns, binsize, group_columns) == -1:
-            client.disconnect()
-            return ampy.result.Result([])    
->>>>>>> cf81efdc
 
         got_data = False
         data = []
