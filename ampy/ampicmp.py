#!/usr/bin/env python

import amp
import re

class AmpIcmpParser(amp.AmpParser):
    """ Parser for the amp-icmp collection. """

    def __init__(self, dbconfig):
        """ Initialises the parser """
        # we need all the same initialisation everything AMP related does
        super(AmpIcmpParser, self).__init__(dbconfig)

        # Dictionary that maps (source, dest) to a set of packet sizes that
        # have been used to test between those two hosts
        self.sizes = {}

        # Dictionary that maps (source, dest, size) to a set of addresses
        # that were used in tests between the two hosts
        self.addresses = {}

        self.splits = ["FULL", "NONE", "NETWORK", "FAMILY", "STREAM", "IPV4",
                "IPV6"]
        self.collection_name = "amp-icmp"

    # XXX do we want to extract the source/destination parts of this function
    # into the parent class?
    def add_stream(self, stream):
        """ Updates the internal maps based on a new stream

            Parameters:
                stream -- the new stream, as returned by NNTSC
        """
        super(AmpIcmpParser, self).add_stream(stream)
        src = stream['source']
        dest = stream['destination']
        sid = stream['stream_id']
        pktsize = stream['packet_size']

        if 'address' not in stream:
            address = "None"
        else:
            address = stream['address']

        if (src, dest) in self.sizes:
            self.sizes[(src, dest)][pktsize] = 1
        else:
            self.sizes[(src, dest)] = {pktsize:1}

        # Only do this if the stream has an address field
        key = (src, dest, pktsize)
        if key in self.addresses:
            self.addresses[key][address] = sid
        else:
            self.addresses[key] = {address:sid}

        if key in self.streams:
            self.streams[key].append(sid)
        else:
            self.streams[key] = [sid]

    def get_stream_id(self, params):
        """ Finds the stream IDs that matches the given parameters.

            If params does not contain an entry for 'source', 'destination',
            or 'packet_size', then [] will be returned.

            If params contains an entry for 'address', a list containing
            the unique stream id that matches all parameters will be returned.

            If 'address' is not provied, a list of stream ids covering all
            observed addresses for the source, dest, size combination will be
            returned.


            Parameters:
                params -- a dictionary containing the parameters describing the
                          stream to search for

            Returns:
                a list of stream ids for the matching stream(s), or an empty
                list if no matching streams can be found
        """

        if 'source' not in params:
            return []
        if 'destination' not in params:
            return []
        if 'packet_size' not in params:
            return []

        key = (params['source'], params['destination'], params['packet_size'])

        # If the address is explicitly provided, find the stream id that
        # belongs to that address specifically
        if 'address' in params:
            if key not in self.addresses:
                return []
            if params['address'] not in self.addresses[key]:
                return []
            return [self.addresses[key][params['address']]]

        # Otherwise, return all streams for the source, dest, size combo
        if key not in self.streams:
            return []
        return self.streams[key]

    def request_data(self, client, colid, streams, start, end, binsize, detail):
        """ Based on the level of detail requested, forms and sends a request
            to NNTSC for aggregated data.
        """
        # the matrix view expects both the mean and stddev for the latency
        if detail == "matrix":
            aggfuncs = ["avg", "stddev", "count", "avg", "count"]
            aggcols = ["rtt", "rtt", "rtt", "loss", "loss"]
        else:
            aggfuncs = ["avg", "avg"]
            aggcols = ["rtt", "loss"]

        # 'full' implies a smokeping-style graph, so we'll need to grab
        # the percentile data
        if detail == "full":
            ntiles = ["rtt"]
            others = ["loss"]
            ntileagg = ["avg"]
            otheragg = ["avg"]
            result = client.request_percentiles(colid, streams, start, end,
                    binsize, ntiles, others, ntileagg, otheragg)
        else:
            result = client.request_aggregate(colid, streams, start, end,
                    aggcols, binsize, ["stream_id"], aggfuncs)
        return result

    def format_data(self, received, stream, streaminfo):
        """ Formats the measurements retrieved from NNTSC into a nice format
            for subsequent analysis / plotting / etc.

        """
        # Don't do anything to this data, it is probably fine as is
        return received

    def get_selection_options(self, params):
        """ Returns the list of names to populate a dropdown list with, given
            a current set of selected parameters.

            If '_requesting' is set to 'packet_sizes' and 'source' is set and
            'destination' is set, this will return the list of packet sizes
            used in tests between that source and that destination. If either
            of 'source' or 'destination' is not set, then a list of all
            packet sizes across all streams is returned.
        """
        # let the parent take care of this if it is an operation common to
        # all AMP tests: fetching sites, meshes, etc
        result = super(AmpIcmpParser, self).get_selection_options(params)
        if len(result) > 0:
            return result

        # otherwise check for the options specific to this type
        if params["_requesting"] == "packet_sizes":
            if 'source' not in params or 'destination' not in params:
                return []
            else:
                return self._get_sizes(params['source'], params['destination'])

        if params["_requesting"] == "addresses":
            if 'source' not in params or 'destination' not in params:
                return []
            if 'packet_size' not in params:
                sizekey = None
            else:
                sizekey = params['packet_size']
            return self._get_addresses(params['source'], params['destination'],
                    sizekey)

        return []

    def get_graphtab_stream(self, streaminfo, defaultsize=84):
        """ Given the description of a stream from a similar collection,
            return the stream id of the stream from this collection that is
            suitable for display on a graphtab alongside the main graph for
            the provided stream.
        """

        if 'source' not in streaminfo or 'destination' not in streaminfo:
            return []
        if 'address' not in streaminfo:
            return []

        sizes = self._get_sizes(streaminfo['source'],
                streaminfo['destination'])

        if sizes == []:
            return []

        params = {'source':streaminfo['source'],
                'destination':streaminfo['destination'],
                'address':streaminfo['address']}

        # First, try to find a packet size that matches the packet size of
        # the original stream.
        # If that fails, try to use a 84 byte packet size (as this is the
        # default for icmp tests)
        # If that fails, pick the smallest size available

        if 'packet_size' in streaminfo and streaminfo['packet_size'] in sizes:
            params['packet_size'] = streaminfo['packet_size']
        elif str(defaultsize) in sizes:
            params['packet_size'] = str(defaultsize)
        else:
            sizes.sort(key=int)
            params['packet_size'] = sizes[0]

        return [{'streamid':self.get_stream_id(params), 'title':"Latency", \
                'collection':'amp-icmp'}]

    def event_to_group(self, streaminfo):
        if '.' in streaminfo['address']:
            family = 'IPV4'
        else:
            family = 'IPV6'

        group = "%s FROM %s TO %s OPTION %s %s" % (
            self.collection_name, streaminfo["source"], 
            streaminfo["destination"],
            streaminfo["packet_size"], family)
        return group 
        
    
    def stream_to_group(self, streaminfo):
        group = "%s FROM %s TO %s OPTION %s STREAM %s" % (
            self.collection_name, streaminfo["source"],
            streaminfo["destination"],
            streaminfo["packet_size"], streaminfo['stream_id'])
        return group


    def parse_group_options(self, options):
        if options[3].upper() not in self.splits:
            return None

        return "%s FROM %s TO %s OPTION %s %s" % (
                    self.collection_name, options[0], options[1], options[2],
                    options[3].upper())

    def split_group_rule(self, rule):
        parts = re.match("(?P<collection>[a-z-]+) "
                "FROM (?P<source>[.a-zA-Z0-9-]+) "
                "TO (?P<destination>[.a-zA-Z0-9-]+) "
                "OPTION (?P<option>[a-zA-Z0-9]+) "
                "(?P<split>[A-Z0-9]+)[ ]*(?P<stream>[0-9]*)", rule)
        if parts is None:
            return None, {}
        if parts.group("split") not in self.splits:
            return None, {}

        keydict = {
            "source": parts.group("source"),
            "destination": parts.group("destination"),
            "packet_size": parts.group("option")
        }


        return parts, keydict

    def legend_label(self, rule):
        parts, keydict = self.split_group_rule(rule)

        label = "%s to %s, %s bytes %s" % (parts.group('source'), 
                parts.group('destination'), parts.group('option'),
                parts.group('split'))
        if parts.group('split') == "STREAM":
            label += " %s" % (parts.group('stream'))

        return label

    def line_label(self, line):
        if 'shortlabel' in line:
            return line['shortlabel']
        return 'Unknown'

    def find_groups(self, parts, streams, groupid):
        collection = self.collection_name

        if parts.group("split") == "FULL":
            groups = self._get_combined_view_groups(collection,
                        parts, streams, groupid)
        elif parts.group("split") == "NONE":
            groups = self._get_all_view_groups(collection,
                        parts, streams, groupid)
        elif parts.group("split") == "NETWORK":
            groups = {}       # TODO
        elif parts.group("split") in ["FAMILY", "IPV4", "IPV6"]:
            groups = self._get_family_view_groups(collection,
                        parts, streams, groupid)
        elif parts.group("split") == "STREAM":
            groups = self._get_stream_view_groups(collection,
                        parts, streams, groupid)
        return groups


    def _get_combined_view_groups(self, collection, parts, streams, groupid):
        """ Combined all streams together into a single result line """
<<<<<<< HEAD
        key = "%s_%s_%s_%s" % (collection, parts.group("source"),
                parts.group("destination"), parts.group("option"))
        return { key: streams.keys() }


    def _get_all_view_groups(self, collection, parts, streams):
=======
        key = "group_%s" % (groupid)
        return { key: {
                'streams':streams.keys(), 
                'source':parts.group('source'),
                'destination':parts.group('destination'),
                'packet_size':parts.group('option'),
                'shortlabel':'All addresses'
            }
        }
        
        
    def _get_all_view_groups(self, collection, parts, streams, groupid):
>>>>>>> b6d193d1
        """ Display all streams as individual result lines """
        groups = {}
        for stream, info in streams.items():
<<<<<<< HEAD
            key = "%s_%s_%s_%s_%s" % (collection, parts.group("source"),
                    parts.group("destination"), parts.group("option"),
                    info["address"])
            groups[key] = [stream]
        return groups


    def _get_family_view_groups(self, collection, parts, streams):
=======
            key = "group_%s_%s" % (groupid, info["address"])
            groups[key] = {
                    'streams':[stream],
                    'source':parts.group('source'),
                    'destination':parts.group('destination'),
                    'packet_size':parts.group('option'),
                    'shortlabel':info['address']
            }
        return groups 
            
                
    def _get_family_view_groups(self, collection, parts, streams, groupid):
>>>>>>> b6d193d1
        """ Group streams by address family, displaying a line for ipv4/6 """
        groups = {}
        for stream, info in streams.items():
            if "." in info["address"]:
                family = "ipv4"
            else:
                family = "ipv6"

            # If a specific family is requested, ignore all streams for the
            # other family
            if family == "ipv6" and parts.group("split") == "IPV4":
                continue
            if family == "ipv4" and parts.group("split") == "IPV6":
                continue

            key = "group_%s_%s" % (groupid, family)
            if key not in groups:
                groups[key] = {'streams':[],
                    'streams':[stream],
                    'source':parts.group('source'),
                    'destination':parts.group('destination'),
                    'packet_size':parts.group('option'),
                    'shortlabel':family
                }
            groups[key]['streams'].append(stream)
        return groups


    def _get_stream_view_groups(self, collection, parts, streams, groupid):
        """ Create a view containing a single stream """
        if int(parts.group("stream")) not in streams.keys():
            return {}
<<<<<<< HEAD
        key = "%s_%s_%s_%s_%s" % (collection, parts.group("source"),
                parts.group("destination"), parts.group("option"),
                parts.group("stream"))
        return { key: [int(parts.group("stream"))] }

=======
        key = "group_stream_%s" % (groupid, parts.group("stream"))
        return { key: {
                    'streams': [int(parts.group("stream"))],
                    'source':parts.group('source'),
                    'destination':parts.group('destination'),
                    'packet_size':parts.group('option'),
                    'shortlabel':info['address']
                }
             }
 
>>>>>>> b6d193d1

    def _get_sizes(self, source, dest):
        """ Get a list of all packet sizes used to test between a given
            source and destination. If either source or dest is None, return
            all packet sizes that have been used across all streams.
        """
        if source != None and dest != None:
            if (source, dest) not in self.sizes:
                return []
            else:
                return self.sizes[(source, dest)].keys()
        sizes = {}
        for v in self.sizes.values():
            for d in v.keys():
                sizes[d] = 1
        return sizes.keys()

    def _get_addresses(self, source, dest, size):
        """ Get a list of all target addresses that have been observed for a
            given ICMP test.
        """
        if source == None or dest == None:
            return []

        if size == 0 or size == None:
            # No size specified, return all addresses for that source/dest
            # pair
            addrs = []
            for k, v in self.addresses.items():
                if k[0] == source and k[1] == dest:
                    addrs += v.keys()
            # Remove duplicates resulting from tests to the same address
            # using different packet sizes
            return list(set(addrs))
        if (source, dest, size) not in self.addresses:
            return []
        return self.addresses[(source, dest, size)].keys()


# vim: set smartindent shiftwidth=4 tabstop=4 softtabstop=4 expandtab :<|MERGE_RESOLUTION|>--- conflicted
+++ resolved
@@ -220,12 +220,12 @@
             family = 'IPV6'
 
         group = "%s FROM %s TO %s OPTION %s %s" % (
-            self.collection_name, streaminfo["source"], 
+            self.collection_name, streaminfo["source"],
             streaminfo["destination"],
             streaminfo["packet_size"], family)
-        return group 
-        
-    
+        return group
+
+
     def stream_to_group(self, streaminfo):
         group = "%s FROM %s TO %s OPTION %s STREAM %s" % (
             self.collection_name, streaminfo["source"],
@@ -265,7 +265,7 @@
     def legend_label(self, rule):
         parts, keydict = self.split_group_rule(rule)
 
-        label = "%s to %s, %s bytes %s" % (parts.group('source'), 
+        label = "%s to %s, %s bytes %s" % (parts.group('source'),
                 parts.group('destination'), parts.group('option'),
                 parts.group('split'))
         if parts.group('split') == "STREAM":
@@ -300,40 +300,21 @@
 
     def _get_combined_view_groups(self, collection, parts, streams, groupid):
         """ Combined all streams together into a single result line """
-<<<<<<< HEAD
-        key = "%s_%s_%s_%s" % (collection, parts.group("source"),
-                parts.group("destination"), parts.group("option"))
-        return { key: streams.keys() }
-
-
-    def _get_all_view_groups(self, collection, parts, streams):
-=======
         key = "group_%s" % (groupid)
         return { key: {
-                'streams':streams.keys(), 
+                'streams':streams.keys(),
                 'source':parts.group('source'),
                 'destination':parts.group('destination'),
                 'packet_size':parts.group('option'),
                 'shortlabel':'All addresses'
             }
         }
-        
-        
+
+
     def _get_all_view_groups(self, collection, parts, streams, groupid):
->>>>>>> b6d193d1
         """ Display all streams as individual result lines """
         groups = {}
         for stream, info in streams.items():
-<<<<<<< HEAD
-            key = "%s_%s_%s_%s_%s" % (collection, parts.group("source"),
-                    parts.group("destination"), parts.group("option"),
-                    info["address"])
-            groups[key] = [stream]
-        return groups
-
-
-    def _get_family_view_groups(self, collection, parts, streams):
-=======
             key = "group_%s_%s" % (groupid, info["address"])
             groups[key] = {
                     'streams':[stream],
@@ -342,11 +323,10 @@
                     'packet_size':parts.group('option'),
                     'shortlabel':info['address']
             }
-        return groups 
-            
-                
+        return groups
+
+
     def _get_family_view_groups(self, collection, parts, streams, groupid):
->>>>>>> b6d193d1
         """ Group streams by address family, displaying a line for ipv4/6 """
         groups = {}
         for stream, info in streams.items():
@@ -379,13 +359,6 @@
         """ Create a view containing a single stream """
         if int(parts.group("stream")) not in streams.keys():
             return {}
-<<<<<<< HEAD
-        key = "%s_%s_%s_%s_%s" % (collection, parts.group("source"),
-                parts.group("destination"), parts.group("option"),
-                parts.group("stream"))
-        return { key: [int(parts.group("stream"))] }
-
-=======
         key = "group_stream_%s" % (groupid, parts.group("stream"))
         return { key: {
                     'streams': [int(parts.group("stream"))],
@@ -395,8 +368,7 @@
                     'shortlabel':info['address']
                 }
              }
- 
->>>>>>> b6d193d1
+
 
     def _get_sizes(self, source, dest):
         """ Get a list of all packet sizes used to test between a given
