#!/usr/bin/env python

import amp
import re

class AmpIcmpParser(amp.AmpParser):
    """ Parser for the amp-icmp collection. """

    def __init__(self, dbconfig):
        """ Initialises the parser """
        # we need all the same initialisation everything AMP related does
        super(AmpIcmpParser, self).__init__(dbconfig)

        # Dictionary that maps (source, dest) to a set of packet sizes that
        # have been used to test between those two hosts
        self.sizes = {}

        # Dictionary that maps (source, dest, size) to a set of addresses
        # that were used in tests between the two hosts
        self.addresses = {}

        self.splits = ["FULL", "NONE", "NETWORK", "FAMILY", "STREAM", "IPV4",
                "IPV6"]
        self.collection_name = "amp-icmp"

    # XXX do we want to extract the source/destination parts of this function
    # into the parent class?
    def add_stream(self, stream):
        """ Updates the internal maps based on a new stream

            Parameters:
                stream -- the new stream, as returned by NNTSC
        """
        super(AmpIcmpParser, self).add_stream(stream)
        src = stream['source']
        dest = stream['destination']
        sid = stream['stream_id']
        pktsize = stream['packet_size']

        if 'address' not in stream:
            address = "None"
        else:
            address = stream['address']

        if (src, dest) in self.sizes:
            self.sizes[(src, dest)][pktsize] = 1
        else:
            self.sizes[(src, dest)] = {pktsize:1}

        # Only do this if the stream has an address field
        key = (src, dest, pktsize)
        if key in self.addresses:
            self.addresses[key][address] = sid
        else:
            self.addresses[key] = {address:sid}

        if key in self.streams:
            self.streams[key].append(sid)
        else:
            self.streams[key] = [sid]

    def get_stream_id(self, params):
        """ Finds the stream IDs that matches the given parameters.

            If params does not contain an entry for 'source', 'destination',
            or 'packet_size', then [] will be returned.

            If params contains an entry for 'address', a list containing
            the unique stream id that matches all parameters will be returned.

            If 'address' is not provied, a list of stream ids covering all
            observed addresses for the source, dest, size combination will be
            returned.


            Parameters:
                params -- a dictionary containing the parameters describing the
                          stream to search for

            Returns:
                a list of stream ids for the matching stream(s), or an empty
                list if no matching streams can be found
        """

        if 'source' not in params:
            return []
        if 'destination' not in params:
            return []
        if 'packet_size' not in params:
            return []

        key = (params['source'], params['destination'], params['packet_size'])

        # If the address is explicitly provided, find the stream id that
        # belongs to that address specifically
        if 'address' in params:
            if key not in self.addresses:
                return []
            if params['address'] not in self.addresses[key]:
                return []
            return [self.addresses[key][params['address']]]

        # Otherwise, return all streams for the source, dest, size combo
        if key not in self.streams:
            return []
        return self.streams[key]
    
    def request_data(self, client, colid, streams, start, end, binsize, detail):
        """ Based on the level of detail requested, forms and sends a request
            to NNTSC for aggregated data.
        """
        # the matrix view expects both the mean and stddev for the latency
        if detail == "matrix":
            aggfuncs = ["avg", "stddev", "count", "avg", "count"]
            aggcols = ["rtt", "rtt", "rtt", "loss", "loss"]
        else:
            aggfuncs = ["avg", "avg"]
            aggcols = ["rtt", "loss"]

        # 'full' implies a smokeping-style graph, so we'll need to grab
        # the percentile data
        if detail == "full":
            ntiles = ["rtt"]
            others = ["loss"]
            ntileagg = ["avg"]
            otheragg = ["avg"]
            result = client.request_percentiles(colid, streams, start, end,
                    binsize, ntiles, others, ntileagg, otheragg)
        else:
            result = client.request_aggregate(colid, streams, start, end,
                    aggcols, binsize, ["stream_id"], aggfuncs)
        return result

    def format_data(self, received, stream, streaminfo):
        """ Formats the measurements retrieved from NNTSC into a nice format
            for subsequent analysis / plotting / etc.

        """
        # Don't do anything to this data, it is probably fine as is
        return received

    def get_selection_options(self, params):
        """ Returns the list of names to populate a dropdown list with, given
            a current set of selected parameters.

            If '_requesting' is set to 'packet_sizes' and 'source' is set and
            'destination' is set, this will return the list of packet sizes
            used in tests between that source and that destination. If either
            of 'source' or 'destination' is not set, then a list of all
            packet sizes across all streams is returned.
        """
        # let the parent take care of this if it is an operation common to
        # all AMP tests: fetching sites, meshes, etc
        result = super(AmpIcmpParser, self).get_selection_options(params)
        if len(result) > 0:
            return result

        # otherwise check for the options specific to this type
        if params["_requesting"] == "packet_sizes":
            if 'source' not in params or 'destination' not in params:
                return []
            else:
                return self._get_sizes(params['source'], params['destination'])

        if params["_requesting"] == "addresses":
            if 'source' not in params or 'destination' not in params:
                return []
            if 'packet_size' not in params:
                sizekey = None
            else:
                sizekey = params['packet_size']
            return self._get_addresses(params['source'], params['destination'],
                    sizekey)

        return []

    def get_graphtab_stream(self, streaminfo, defaultsize=84):
        """ Given the description of a stream from a similar collection,
            return the stream id of the stream from this collection that is
            suitable for display on a graphtab alongside the main graph for
            the provided stream.
        """

        if 'source' not in streaminfo or 'destination' not in streaminfo:
            return []
        if 'address' not in streaminfo:
            return []

        sizes = self._get_sizes(streaminfo['source'],
                streaminfo['destination'])

        if sizes == []:
            return []

        params = {'source':streaminfo['source'],
                'destination':streaminfo['destination'],
                'address':streaminfo['address']}

        # First, try to find a packet size that matches the packet size of
        # the original stream.
        # If that fails, try to use a 84 byte packet size (as this is the
        # default for icmp tests)
        # If that fails, pick the smallest size available

        if 'packet_size' in streaminfo and streaminfo['packet_size'] in sizes:
            params['packet_size'] = streaminfo['packet_size']
        elif str(defaultsize) in sizes:
            params['packet_size'] = str(defaultsize)
        else:
            sizes.sort(key=int)
            params['packet_size'] = sizes[0]

        return [{'streamid':self.get_stream_id(params), 'title':"Latency", \
                'collection':'amp-icmp'}]

    def event_to_group(self, streaminfo):
        if '.' in streaminfo['address']:
            family = 'IPV4'
        else:
            family = 'IPV6'

        group = "%s FROM %s TO %s OPTION %s %s" % (
            self.collection_name, streaminfo["source"],
            streaminfo["destination"],
            streaminfo["packet_size"], family)
        return group


    def stream_to_group(self, streaminfo):
        group = "%s FROM %s TO %s OPTION %s STREAM %s" % (
<<<<<<< HEAD
            self.collection_name, streaminfo["source"],
=======
            self.collection_name, streaminfo["source"], 
>>>>>>> f17ee318
            streaminfo["destination"],
            streaminfo["packet_size"], streaminfo['stream_id'])
        return group


    def parse_group_options(self, options):
        if len(options) != 4:
            return None
        if options[3].upper() not in self.splits:
            return None

        return "%s FROM %s TO %s OPTION %s %s" % (
                    self.collection_name, options[0], options[1], options[2],
                    options[3].upper())

    def split_group_rule(self, rule):
        parts = re.match("(?P<collection>[a-z-]+) "
                "FROM (?P<source>[.a-zA-Z0-9-]+) "
                "TO (?P<destination>[.a-zA-Z0-9-]+) "
                "OPTION (?P<option>[a-zA-Z0-9]+) "
                "(?P<split>[A-Z0-9]+)[ ]*(?P<stream>[0-9]*)", rule)
        if parts is None:
            return None, {}
        if parts.group("split") not in self.splits:
            return None, {}

        keydict = {
            "source": parts.group("source"),
            "destination": parts.group("destination"),
            "packet_size": parts.group("option")
        }


        return parts, keydict

    def legend_label(self, rule):
        parts, keydict = self.split_group_rule(rule)

        label = "%s to %s, %s bytes %s" % (parts.group('source'),
                parts.group('destination'), parts.group('option'),
                parts.group('split'))
        if parts.group('split') == "STREAM":
            label += " %s" % (parts.group('stream'))

        return label

    def line_label(self, line):
        if 'shortlabel' in line:
            return line['shortlabel']
        return 'Unknown'

    def find_groups(self, parts, streams, groupid):
        collection = self.collection_name

        if parts.group("split") == "FULL":
            groups = self._get_combined_view_groups(collection,
                        parts, streams, groupid)
        elif parts.group("split") == "NONE":
            groups = self._get_all_view_groups(collection,
                        parts, streams, groupid)
        elif parts.group("split") == "NETWORK":
            groups = {}       # TODO
        elif parts.group("split") in ["FAMILY", "IPV4", "IPV6"]:
            groups = self._get_family_view_groups(collection,
                        parts, streams, groupid)
        elif parts.group("split") == "STREAM":
            groups = self._get_stream_view_groups(collection,
                        parts, streams, groupid)
        return groups


    def _get_combined_view_groups(self, collection, parts, streams, groupid):
        """ Combined all streams together into a single result line """
        key = "group_%s" % (groupid)
        return { key: {
                'streams':streams.keys(),
                'source':parts.group('source'),
                'destination':parts.group('destination'),
                'packet_size':parts.group('option'),
                'shortlabel':'All addresses'
            }
        }


    def _get_all_view_groups(self, collection, parts, streams, groupid):
        """ Display all streams as individual result lines """
        groups = {}
        for stream, info in streams.items():
            key = "group_%s_%s" % (groupid, info["address"])
            groups[key] = {
                    'streams':[stream],
                    'source':parts.group('source'),
                    'destination':parts.group('destination'),
                    'packet_size':parts.group('option'),
                    'shortlabel':info['address']
            }
        return groups


    def _get_family_view_groups(self, collection, parts, streams, groupid):
        """ Group streams by address family, displaying a line for ipv4/6 """
        groups = {}
        for stream, info in streams.items():
            if "." in info["address"]:
                family = "ipv4"
            else:
                family = "ipv6"

            # If a specific family is requested, ignore all streams for the
            # other family
            if family == "ipv6" and parts.group("split") == "IPV4":
                continue
            if family == "ipv4" and parts.group("split") == "IPV6":
                continue

            key = "group_%s_%s" % (groupid, family)
            if key not in groups:
                groups[key] = {'streams':[],
                    'streams':[stream],
                    'source':parts.group('source'),
                    'destination':parts.group('destination'),
                    'packet_size':parts.group('option'),
                    'shortlabel':family
                }
            groups[key]['streams'].append(stream)
        return groups


    def _get_stream_view_groups(self, collection, parts, streams, groupid):
        """ Create a view containing a single stream """
        if int(parts.group("stream")) not in streams.keys():
            return {}
        key = "group_stream_%s" % (parts.group("stream"))
        
        info = streams[int(parts.group("stream"))]
        return { key: {
                    'streams': [int(parts.group("stream"))],
                    'source':parts.group('source'),
                    'destination':parts.group('destination'),
                    'packet_size':parts.group('option'),
                    'shortlabel':info['address']
                }
             }


    def _get_sizes(self, source, dest):
        """ Get a list of all packet sizes used to test between a given
            source and destination. If either source or dest is None, return
            all packet sizes that have been used across all streams.
        """
        if source != None and dest != None:
            if (source, dest) not in self.sizes:
                return []
            else:
                return self.sizes[(source, dest)].keys()
        sizes = {}
        for v in self.sizes.values():
            for d in v.keys():
                sizes[d] = 1
        return sizes.keys()

    def _get_addresses(self, source, dest, size):
        """ Get a list of all target addresses that have been observed for a
            given ICMP test.
        """
        if source == None or dest == None:
            return []

        if size == 0 or size == None:
            # No size specified, return all addresses for that source/dest
            # pair
            addrs = []
            for k, v in self.addresses.items():
                if k[0] == source and k[1] == dest:
                    addrs += v.keys()
            # Remove duplicates resulting from tests to the same address
            # using different packet sizes
            return list(set(addrs))
        if (source, dest, size) not in self.addresses:
            return []
        return self.addresses[(source, dest, size)].keys()


# vim: set smartindent shiftwidth=4 tabstop=4 softtabstop=4 expandtab :<|MERGE_RESOLUTION|>--- conflicted
+++ resolved
@@ -228,11 +228,7 @@
 
     def stream_to_group(self, streaminfo):
         group = "%s FROM %s TO %s OPTION %s STREAM %s" % (
-<<<<<<< HEAD
             self.collection_name, streaminfo["source"],
-=======
-            self.collection_name, streaminfo["source"], 
->>>>>>> f17ee318
             streaminfo["destination"],
             streaminfo["packet_size"], streaminfo['stream_id'])
         return group
