--- conflicted
+++ resolved
@@ -923,17 +923,13 @@
                 newgroup = col.create_group_from_list(options)
             if newgroup is None:
                 return view_id
-<<<<<<< HEAD
-            return self.viewmanager.add_groups_to_view(viewstyle,
-=======
 
             # TODO: what should we do if maxgroups > 1, i.e. finite and more
             # than one?
             if col.get_maximum_view_groups() == 1:
                 view_id = 0
 
-            return self.viewmanager.add_groups_to_view(col.viewstyle,
->>>>>>> f8d0c2de
+            return self.viewmanager.add_groups_to_view(viewstyle,
                     collection, view_id, [newgroup])
         elif action == "del":
             # XXX In theory, we could support removing more than one group?
