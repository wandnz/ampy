--- conflicted
+++ resolved
@@ -142,27 +142,20 @@
         """
         return self.savedcoldata.keys()
 
-<<<<<<< HEAD
-    def get_meshes(self, endpoint, site=None):
-=======
-    def get_meshes(self, endpoint, amptest=None):
->>>>>>> 7f7d70ee
+    def get_meshes(self, endpoint, amptest=None, site=None):
         """
         Fetches all source or destination meshes.
 
         Parameters:
           endpoint -- either "source" or "destination", depending on
                       which meshes are required.
-<<<<<<< HEAD
-          site -- optional argument to filter only meshes that this
-                  site is a member of.
-=======
           amptest -- limit results to meshes that are targets for a given test.
-                     If None, no filtering of meshes is performed. This 
+                     If None, no filtering of meshes is performed. This
                      parameter is ignored if querying for source meshes.
                      Possible values include 'latency', 'hops', 'dns', 'http'
                      and 'tput'.
->>>>>>> 7f7d70ee
+          site -- optional argument to filter only meshes that this
+                  site is a member of.
 
         Returns:
           a list of dictionaries that describe the available meshes or
@@ -176,11 +169,7 @@
             description -- a string describing the purpose of the mesh in
                            reasonable detail
         """
-<<<<<<< HEAD
-        return self.ampmesh.get_meshes(endpoint, site)
-=======
-        return self.ampmesh.get_meshes(endpoint, amptest)
->>>>>>> 7f7d70ee
+        return self.ampmesh.get_meshes(endpoint, amptest, site)
 
     def get_matrix_members(self, sourcemesh, destmesh):
         """
@@ -265,7 +254,6 @@
         """
         return self.ampmesh.get_site_info(sitename)
 
-<<<<<<< HEAD
     def get_amp_source_schedule(self, source, schedule_id=None):
         """
         Fetch all scheduled tests that originate at this source.
@@ -296,8 +284,6 @@
 
     def delete_amp_test_endpoints(self, schedule_id, src, dst):
         return self.ampmesh.delete_endpoints(schedule_id, src, dst)
-=======
->>>>>>> 7f7d70ee
 
     def get_recent_data(self, viewstyle, view_id, duration, detail):
         """
